--- conflicted
+++ resolved
@@ -51,8 +51,6 @@
 }
 ```
 
-<<<<<<< HEAD
-=======
 ## Implementing Queries in Apollo Server
 
 Now that we understand the Query type, GraphQL types, and resolvers, we can explain the following code to define our schema and resolvers. This example shows the
@@ -93,7 +91,6 @@
     console.log(`Visit ${url} to run queries!`);
   });
 ```
->>>>>>> 02f5c467
 
 ## Material Summary
 
