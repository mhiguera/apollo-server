<<<<<<< HEAD
import { Fetcher } from 'make-fetch-happen';
=======
import { fetch } from 'apollo-server-env';
>>>>>>> 8b700794
import { parse } from 'graphql';
import { Experimental_UpdateServiceDefinitions } from '.';

interface LinkFileResult {
  configPath: string;
  formatVersion: number;
}

interface ImplementingService {
  formatVersion: number;
  graphID: string;
  graphVariant: string;
  name: string;
  revision: string;
  url: string;
  partialSchemaPath: string;
}

interface ImplementingServiceLocation {
  name: string;
  path: string;
}

export interface CompositionMetadata {
  formatVersion: number;
  id: string;
  implementingServiceLocations: ImplementingServiceLocation[];
  schemaHash: string;
}

const envOverridePartialSchemaBaseUrl = 'APOLLO_PARTIAL_SCHEMA_BASE_URL';
const envOverrideStorageSecretBaseUrl = 'APOLLO_STORAGE_SECRET_BASE_URL';

const urlFromEnvOrDefault = (envKey: string, fallback: string) =>
  (process.env[envKey] || fallback).replace(/\/$/, '');

// Generate and cache our desired operation manifest URL.
const urlPartialSchemaBase = urlFromEnvOrDefault(
  envOverridePartialSchemaBaseUrl,
  'https://storage.googleapis.com/engine-partial-schema-prod/',
);

const urlStorageSecretBase: string = urlFromEnvOrDefault(
  envOverrideStorageSecretBaseUrl,
  'https://storage.googleapis.com/engine-partial-schema-prod/',
);

function getStorageSecretUrl(graphId: string, apiKeyHash: string): string {
  return `${urlStorageSecretBase}/${graphId}/storage-secret/${apiKeyHash}.json`;
}

export async function getServiceDefinitionsFromStorage({
  graphId,
  apiKeyHash,
  graphVariant,
  federationVersion,
  fetcher,
}: {
  graphId: string;
  apiKeyHash: string;
  graphVariant?: string;
  federationVersion: number;
<<<<<<< HEAD
  fetcher: Fetcher;
=======
  fetcher: typeof fetch;
>>>>>>> 8b700794
}): ReturnType<Experimental_UpdateServiceDefinitions> {
  // fetch the storage secret
  const storageSecretUrl = getStorageSecretUrl(graphId, apiKeyHash);

  const secret: string = await fetcher(storageSecretUrl).then(response =>
    response.json(),
  );

  if (!graphVariant) {
    graphVariant = 'current';
  }

  const baseUrl = `${urlPartialSchemaBase}/${secret}/${graphVariant}/v${federationVersion}`;

  const response = await fetcher(`${baseUrl}/composition-config-link`);

  if (response.status === 304) {
    return { isNewSchema: false };
  }

  const linkFileResult: LinkFileResult = await response.json();

  const compositionMetadata: CompositionMetadata = await fetcher(
    `${urlPartialSchemaBase}/${linkFileResult.configPath}`,
  ).then(response => response.json());

  // It's important to maintain the original order here
  const serviceDefinitions = await Promise.all(
    compositionMetadata.implementingServiceLocations.map(
      async ({ name, path }) => {
        const { url, partialSchemaPath }: ImplementingService = await fetcher(
          `${urlPartialSchemaBase}/${path}`,
        ).then(response => response.json());

        const sdl = await fetcher(
          `${urlPartialSchemaBase}/${partialSchemaPath}`,
        ).then(response => response.text());

        return { name, url, typeDefs: parse(sdl) };
      },
    ),
  );

  // explicity return that this is a new schema, as the link file has changed.
  // we can't use the hit property of the fetchPartialSchemaFiles, as the partial
  // schema may all be cache hits with the final schema still being new
  // (for instance if a partial schema is removed or a partial schema is rolled back to a prior version, which is still in cache)
  return {
    serviceDefinitions,
    compositionMetadata,
    isNewSchema: true,
  };
}<|MERGE_RESOLUTION|>--- conflicted
+++ resolved
@@ -1,8 +1,4 @@
-<<<<<<< HEAD
-import { Fetcher } from 'make-fetch-happen';
-=======
 import { fetch } from 'apollo-server-env';
->>>>>>> 8b700794
 import { parse } from 'graphql';
 import { Experimental_UpdateServiceDefinitions } from '.';
 
@@ -65,11 +61,7 @@
   apiKeyHash: string;
   graphVariant?: string;
   federationVersion: number;
-<<<<<<< HEAD
-  fetcher: Fetcher;
-=======
   fetcher: typeof fetch;
->>>>>>> 8b700794
 }): ReturnType<Experimental_UpdateServiceDefinitions> {
   // fetch the storage secret
   const storageSecretUrl = getStorageSecretUrl(graphId, apiKeyHash);
