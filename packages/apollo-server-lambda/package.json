{
  "name": "apollo-server-lambda",
<<<<<<< HEAD
  "version": "2.2.7",
=======
  "version": "2.3.0-alpha.0",
>>>>>>> ef318186
  "description": "Production-ready Node.js GraphQL server for AWS Lambda",
  "keywords": [
    "GraphQL",
    "Apollo",
    "Server",
    "Lambda",
    "Javascript"
  ],
  "author": "opensource@apollographql.com",
  "license": "MIT",
  "repository": {
    "type": "git",
    "url": "https://github.com/apollographql/apollo-server/tree/master/packages/apollo-server-lambda"
  },
  "homepage": "https://github.com/apollographql/apollo-server#readme",
  "bugs": {
    "url": "https://github.com/apollographql/apollo-server/issues"
  },
  "main": "dist/index.js",
  "types": "dist/index.d.ts",
  "engines": {
    "node": ">=6"
  },
  "dependencies": {
    "@apollographql/graphql-playground-html": "^1.6.6",
    "apollo-server-core": "file:../apollo-server-core",
    "apollo-server-env": "file:../apollo-server-env",
    "graphql-tools": "^4.0.0"
  },
  "devDependencies": {
    "apollo-server-integration-testsuite": "file:../apollo-server-integration-testsuite"
  },
  "peerDependencies": {
    "graphql": "^0.12.0 || ^0.13.0 || ^14.0.0"
  }
}<|MERGE_RESOLUTION|>--- conflicted
+++ resolved
@@ -1,10 +1,6 @@
 {
   "name": "apollo-server-lambda",
-<<<<<<< HEAD
-  "version": "2.2.7",
-=======
   "version": "2.3.0-alpha.0",
->>>>>>> ef318186
   "description": "Production-ready Node.js GraphQL server for AWS Lambda",
   "keywords": [
     "GraphQL",
