{
  "extends": "../../tsconfig.json",
  "compilerOptions": {
    "rootDir": "./src",
    "outDir": "./dist",
    "strict": true,
    "noImplicitAny": false,
    "noImplicitReturns": false,
    "noFallthroughCasesInSwitch": true,
    "noUnusedParameters": false,
    "noUnusedLocals": true
  },
  "include": ["src/**/*"],
<<<<<<< HEAD
  "exclude": ["node_modules", "dist", "**/__tests__/*", "**/__mocks__/*"]
=======
  "exclude": ["node_modules", "**/__tests__/*", "**/__mocks__/*"]
>>>>>>> fb28693a
}<|MERGE_RESOLUTION|>--- conflicted
+++ resolved
@@ -5,15 +5,11 @@
     "outDir": "./dist",
     "strict": true,
     "noImplicitAny": false,
-    "noImplicitReturns": false,
+    "noImplicitReturns": true,
     "noFallthroughCasesInSwitch": true,
-    "noUnusedParameters": false,
+    "noUnusedParameters": true,
     "noUnusedLocals": true
   },
   "include": ["src/**/*"],
-<<<<<<< HEAD
-  "exclude": ["node_modules", "dist", "**/__tests__/*", "**/__mocks__/*"]
-=======
   "exclude": ["node_modules", "**/__tests__/*", "**/__mocks__/*"]
->>>>>>> fb28693a
 }